--- conflicted
+++ resolved
@@ -1,11 +1,6 @@
 # these are not required to run the program
 # but required to run tests and ci checks
-<<<<<<< HEAD
 pytest==8.3.3
-pytest-cov==4.0.0
-=======
-pytest==7.3.1
 pytest-cov==5.0.0
->>>>>>> 783b2fec
 codecov==2.1.13
 prospector==1.12.1