--- conflicted
+++ resolved
@@ -4,11 +4,6 @@
 from modules.portfolio import Portfolio
 from static_portfolios import STATIC_PORTFOLIOS
 
-<<<<<<< HEAD
-def all_possible_portfolios(assets: list, percentage_step: int, percentages_reserved: list):
-    if percentages_reserved and len(percentages_reserved) == len(assets) - 1:
-        yield Portfolio(list(zip(assets, percentages_reserved + [100 - sum(percentages_reserved)])))
-=======
 def all_possible_allocations(assets: list, percentage_step: int, percentages_ret: list = []):
     if percentages_ret and len(percentages_ret) == len(assets) - 1:
         yield [zip(assets, percentages_ret + [100 - sum(percentages_ret)])]
@@ -20,10 +15,9 @@
 def all_possible_portfolios(assets: list, percentage_step: int, percentages_ret: list):
     if percentages_ret and len(percentages_ret) == len(assets) - 1:
         yield [Portfolio(list(zip(assets, percentages_ret + [100 - sum(percentages_ret)])))]
->>>>>>> 45edd81b
         return
-    for asset_percent in range(0, 101 - sum(percentages_reserved), percentage_step):
-        added_percentages = percentages_reserved + [asset_percent]
+    for asset_percent in range(0, 101 - sum(percentages_ret), percentage_step):
+        added_percentages = percentages_ret + [asset_percent]
         yield from all_possible_portfolios(assets, percentage_step, added_percentages)
 
 def static_portfolio_layers():
